--- conflicted
+++ resolved
@@ -41,17 +41,11 @@
         empty_struct () {}
         template <typename In_t> empty_struct (In_t) {}
         template <typename In0_t, typename In1_t> empty_struct (In0_t, In1_t) {}
-<<<<<<< HEAD
         static inline Index size() { return 1; }
         inline const Index& operator[](const Index& i) const { return i; }
       };
       template <bool If> struct get_if { template <typename T1, typename T2> static EIGEN_STRONG_INLINE T1 run (T1 then, T2 Else) { (void)Else; return then; } };
       template <> struct get_if<false> { template <typename T1, typename T2> static EIGEN_STRONG_INLINE T2 run (T1 then, T2 Else) { (void)then; return Else; } };
-=======
-        static inline Index size() { return 0; }
-        inline const Index& operator[](const Index& i) const { return i; }
-      };
->>>>>>> dc07e172
 
     template <typename ArgType, int _Rows, int _Cols, bool _allRows, bool _allCols>
       struct traits< MatrixBlockView <ArgType, _Rows, _Cols, _allRows, _allCols> >
@@ -85,7 +79,6 @@
         static EIGEN_STRONG_INLINE Derived& evalTo(ActualDerived& dst, const ActualOtherDerived& other) { Transpose<ActualDerived> dstTrans(dst); other.evalTo(dstTrans); return dst; }
     };
 
-<<<<<<< HEAD
     template <typename Src, typename Dst> struct eval_matrix_block_view_to {};
     template <typename Src, typename _ArgType, int _Rows, int _Cols, bool _allRows, bool _allCols>
     struct eval_matrix_block_view_to <Src, MatrixBlockView<_ArgType, _Rows, _Cols, _allRows, _allCols> > {
@@ -150,70 +143,6 @@
       static ReturnType run (Derived& d, size_type, size_type c, size_type, size_type cs)
       {
         return d.middleCols (c, cs);
-=======
-    template <typename Other, typename View, bool AllCols = View::AllCols> struct evalCols {
-      static inline void run (Other& dst, const View& src, const typename Other::Index& row)
-      {
-        dst.derived() = src.derived().m_arg.middleRows(row, dst.rows());
-      }
-      static inline void write (const Other& src, View& dst, const typename Other::Index& row)
-      {
-        dst.m_arg.middleRows(row, src.rows()) = src;
-      }
-    };
-    template <typename Other, typename View> struct evalCols <Other, View, false> {
-      static inline void run (Other& dst, const View& src, const typename Other::Index& row)
-      {
-        std::size_t col = 0;
-        for (std::size_t j = 0; j < src.m_cols.size(); ++j) {
-          dst.derived().middleCols(col, src.m_cols[j].second) =
-            src.m_arg.block(row,        src.m_cols[j].first,
-                            dst.rows(), src.m_cols[j].second);
-          col += src.m_cols[j].second;
-        }
-      }
-      static inline void write (const Other& src, View& dst, const typename Other::Index& row)
-      {
-        std::size_t col = 0;
-        for (std::size_t j = 0; j < dst.m_cols.size(); ++j) {
-          dst.m_arg.block(row,        dst.m_cols[j].first,
-              src.rows(), dst.m_cols[j].second)
-            = src.derived().middleCols(col, dst.m_cols[j].second);
-          col += dst.m_cols[j].second;
-        }
-      }
-    };
-    template <typename Other, typename View, bool AllRows = View::AllRows> struct evalRows {
-      static inline void run (Other& dst, const View& src)
-      {
-        evalCols<Other, View>::run(dst.derived(), src, 0);
-      }
-      static inline void write (const Other& src, View& dst)
-      {
-        evalCols<Other, View>::write(src, dst, 0);
-      }
-    };
-    template <typename Other, typename View> struct evalRows <Other, View, false> {
-      static inline void run (Other& dst, const View& src)
-      {
-        std::size_t row = 0;
-        for (std::size_t i = 0; i < src.m_rows.size(); ++i) {
-          typedef typename Other::RowsBlockXpr Rows_t;
-          Rows_t rows = dst.middleRows(row, src.m_rows[i].second);
-          evalCols<Rows_t, View>::run(rows, src, src.m_rows[i].first);
-          row += src.m_rows[i].second;
-        }
-      }
-      static inline void write (const Other& src, View& dst)
-      {
-        std::size_t row = 0;
-        for (std::size_t i = 0; i < dst.m_rows.size(); ++i) {
-          typedef typename Other::ConstRowsBlockXpr ConstRows_t;
-          ConstRows_t rows = src.middleRows(row, dst.m_rows[i].second);
-          evalCols<ConstRows_t, View>::write(rows, dst, dst.m_rows[i].first);
-          row += dst.m_rows[i].second;
-        }
->>>>>>> dc07e172
       }
     };
 
@@ -227,12 +156,9 @@
     };
   } // namespace internal
 
-<<<<<<< HEAD
-=======
   /// \addtogroup hpp_constraints_tools
   /// \{
 
->>>>>>> dc07e172
   /// List of integer intervals
   ///
   /// Used to select blocks in a vector or in a matrix.
@@ -285,8 +211,6 @@
     /// Compute the set difference between two vectors of segments.
     /// \note assume a and b are sorted
     static segments_t difference (const segments_t& a, const segments_t& b);
-<<<<<<< HEAD
-=======
 
     /// Split a set of segment into two sets of segments
     /// \param segments input set of segments,
@@ -304,7 +228,6 @@
     /// \return subset of segments.
     static segments_t extract (const segments_t& segments, size_type start,
                                size_type cardinal);
->>>>>>> dc07e172
   }; // struct BlockIndex
 
   /// Collection of indices of matrix blocks
@@ -347,9 +270,6 @@
                           const segments_t& cols) :
         m_nbRows(BlockIndex::cardinal(rows)),
         m_nbCols(BlockIndex::cardinal(cols)), m_rows(rows), m_cols(cols)
-<<<<<<< HEAD
-      {}
-=======
       {
 # ifndef NDEBUG
         // test that input is sorted
@@ -359,7 +279,6 @@
         assert (c == cols);
 #endif
       }
->>>>>>> dc07e172
 
       /// Constructor of single block
       /// \param first indice for row and column
@@ -556,8 +475,6 @@
         return m_nbCols;
       }
 
-<<<<<<< HEAD
-=======
       /// Extract a block
       /// \param i, j, ni, nj upper left corner and lengths of the block
       /// \return new instance
@@ -567,7 +484,6 @@
         return MatrixBlocks (BlockIndex::extract (rows (), i, ni),
                              BlockIndex::extract (cols (), j, nj));
       }
->>>>>>> dc07e172
 
       template<bool Sort, bool Shrink, bool Cardinal>
       inline void updateIndices() {
@@ -607,7 +523,6 @@
   typedef Eigen::MatrixBlocks<false, true> RowBlockIndices;
   typedef Eigen::MatrixBlocks<true, false> ColBlockIndices;
 
-<<<<<<< HEAD
   /// A view of an Eigen matrix.
   ///
   /// Instances of MatrixBlockView are easily built from a MatrixBlocks object.
@@ -634,8 +549,6 @@
   /// }
   /// \endcode
   /// \sa MatrixBlocks, MatrixBlockView::block_iterator
-=======
->>>>>>> dc07e172
   template <typename _ArgType, int _Rows, int _Cols, bool _allRows, bool _allCols>
   class MatrixBlockView : public MatrixBase< MatrixBlockView<_ArgType, _Rows, _Cols, _allRows, _allCols> >
   {
@@ -647,7 +560,6 @@
         AllRows = _allRows,
         AllCols = _allCols
       };
-<<<<<<< HEAD
       struct block_iterator {
         const MatrixBlockView& view;
         size_type  row,  col;
@@ -687,8 +599,6 @@
             && (col < (size_type)internal::get_if<AllCols>::run(1, view.m_cols.size()));
         }
       };
-=======
->>>>>>> dc07e172
       typedef MatrixBase< MatrixBlockView<_ArgType, _Rows, _Cols, _allRows, _allCols> > Base;
       EIGEN_GENERIC_PUBLIC_INTERFACE(MatrixBlockView)
 
@@ -699,7 +609,6 @@
       // typedef typename Base::CoeffReturnType CoeffReturnType;
       // typedef typename Base::Scalar Scalar;
 
-<<<<<<< HEAD
       template <typename Derived>
       struct block_t {
         typedef Block<Derived,
@@ -710,8 +619,6 @@
                 ) > type ;
       };
 
-=======
->>>>>>> dc07e172
       typedef MatrixBlocks<_allRows, _allCols> MatrixIndices_t;
       typedef typename MatrixIndices_t::segments_t Indices_t;
       typedef typename internal::conditional<_allRows, const internal::empty_struct, const Indices_t& >::type RowIndices_t;
@@ -761,11 +668,7 @@
       }
       template <typename Dest>
       EIGEN_STRONG_INLINE void evalTo (Dest& dst) const {
-<<<<<<< HEAD
         internal::eval_matrix_block_view_to<MatrixBlockView, Dest>::run (*this, dst);
-=======
-        internal::evalRows<Dest, MatrixBlockView>::run(dst, *this);
->>>>>>> dc07e172
       }
 
       template <typename Dest>
@@ -783,7 +686,6 @@
       template <typename OtherDerived>
       EIGEN_STRONG_INLINE MatrixBlockView& operator= (const EigenBase<OtherDerived>& other) {
         EIGEN_STATIC_ASSERT_LVALUE(ArgType);
-<<<<<<< HEAD
         internal::eval_matrix_block_view_to<OtherDerived, MatrixBlockView>::run (other.derived(), *this);
         return *this;
       }
@@ -814,12 +716,6 @@
         return true;
       }
 
-=======
-        internal::evalRows<const OtherDerived, MatrixBlockView>::write(other.derived(), *this);
-        return *this;
-      }
-
->>>>>>> dc07e172
       ArgType& m_arg;
       size_type m_nbRows;
       RowIndices_t m_rows;
@@ -827,11 +723,8 @@
       ColIndices_t m_cols;
   }; // MatrixBlockView
 
-<<<<<<< HEAD
-=======
   ///\}
 
->>>>>>> dc07e172
 } // namespace Eigen
 
 #include <hpp/constraints/impl/matrix-view.hh>
