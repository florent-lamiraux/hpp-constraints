///
/// Copyright (c) 2014 CNRS
/// Authors: Florent Lamiraux
///
///
// This file is part of hpp-constraints.
// hpp-constraints is free software: you can redistribute it
// and/or modify it under the terms of the GNU Lesser General Public
// License as published by the Free Software Foundation, either version
// 3 of the License, or (at your option) any later version.
//
// hpp-constraints is distributed in the hope that it will be
// useful, but WITHOUT ANY WARRANTY; without even the implied warranty
// of MERCHANTABILITY or FITNESS FOR A PARTICULAR PURPOSE. See the GNU
// General Lesser Public License for more details. You should have
// received a copy of the GNU Lesser General Public License along with
// hpp-constraints. If not, see
// <http://www.gnu.org/licenses/>.

#ifndef HPP_CONSTRAINTS_FWD_HH
# define HPP_CONSTRAINTS_FWD_HH

# include <hpp/model/fwd.hh>

namespace hpp {
  namespace constraints {
<<<<<<< HEAD
    HPP_PREDEF_CLASS (DifferentiableFunction);
=======
    namespace eigen {
      typedef Eigen::Matrix <double, 3, 3> matrix3_t;
      typedef Eigen::Matrix <double, 3, 1> vector3_t;
    } // namespace eigen

>>>>>>> e9fbe397
    HPP_PREDEF_CLASS (Orientation);
    HPP_PREDEF_CLASS (Position);
    HPP_PREDEF_CLASS (RelativeCom);
    HPP_PREDEF_CLASS (RelativeOrientation);
    HPP_PREDEF_CLASS (RelativePosition);
    HPP_PREDEF_CLASS (RelativeTransformation);
    HPP_PREDEF_CLASS (StaticStabilityGravity);

    typedef model::ConfigurationIn_t ConfigurationIn_t;
    typedef model::ConfigurationOut_t ConfigurationOut_t;
<<<<<<< HEAD
    typedef model::DevicePtr_t DevicePtr_t;
    typedef boost::shared_ptr <DifferentiableFunction>
    DifferentiableFunctionPtr_t;
    typedef model::size_type size_type;
=======
    typedef core::DevicePtr_t DevicePtr_t;
    typedef core::DifferentiableFunction DifferentiableFunction;
    typedef core::DifferentiableFunctionPtr_t DifferentiableFunctionPtr_t;
    typedef core::size_type size_type;
    typedef core::value_type value_type;
>>>>>>> e9fbe397
    typedef model::JointPtr_t JointPtr_t;
    typedef model::vector3_t vector3_t;
    typedef model::matrix3_t matrix3_t;
    typedef model::matrix_t matrix_t;
    typedef Eigen::Ref <const matrix_t> matrixIn_t;
    typedef Eigen::Ref <matrix_t> matrixOut_t;
    typedef model::vector_t vector_t;
    typedef model::vectorIn_t vectorIn_t;
    typedef model::vectorOut_t vectorOut_t;
    typedef model::ComJacobian_t ComJacobian_t;
    typedef model::JointJacobian_t JointJacobian_t;
    typedef model::Transform3f Transform3f;
    typedef boost::shared_ptr<Orientation> OrientationPtr_t;
    typedef boost::shared_ptr<Position> PositionPtr_t;
    typedef boost::shared_ptr<RelativeOrientation> RelativeOrientationPtr_t;
    typedef boost::shared_ptr<RelativeCom> RelativeComPtr_t;
    typedef boost::shared_ptr<RelativePosition> RelativePositionPtr_t;
    typedef boost::shared_ptr<RelativeTransformation>
    RelativeTransformationPtr_t;
    typedef boost::shared_ptr<StaticStabilityGravity>
      StaticStabilityGravityPtr_t;
  } // namespace constraints
} // namespace hpp
#endif // HPP_CONSTRAINTS_FWD_HH<|MERGE_RESOLUTION|>--- conflicted
+++ resolved
@@ -24,15 +24,12 @@
 
 namespace hpp {
   namespace constraints {
-<<<<<<< HEAD
     HPP_PREDEF_CLASS (DifferentiableFunction);
-=======
     namespace eigen {
       typedef Eigen::Matrix <double, 3, 3> matrix3_t;
       typedef Eigen::Matrix <double, 3, 1> vector3_t;
     } // namespace eigen
 
->>>>>>> e9fbe397
     HPP_PREDEF_CLASS (Orientation);
     HPP_PREDEF_CLASS (Position);
     HPP_PREDEF_CLASS (RelativeCom);
@@ -43,18 +40,11 @@
 
     typedef model::ConfigurationIn_t ConfigurationIn_t;
     typedef model::ConfigurationOut_t ConfigurationOut_t;
-<<<<<<< HEAD
     typedef model::DevicePtr_t DevicePtr_t;
     typedef boost::shared_ptr <DifferentiableFunction>
     DifferentiableFunctionPtr_t;
     typedef model::size_type size_type;
-=======
-    typedef core::DevicePtr_t DevicePtr_t;
-    typedef core::DifferentiableFunction DifferentiableFunction;
-    typedef core::DifferentiableFunctionPtr_t DifferentiableFunctionPtr_t;
-    typedef core::size_type size_type;
-    typedef core::value_type value_type;
->>>>>>> e9fbe397
+    typedef model::value_type value_type;
     typedef model::JointPtr_t JointPtr_t;
     typedef model::vector3_t vector3_t;
     typedef model::matrix3_t matrix3_t;
