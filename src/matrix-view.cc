// Copyright (c) 2017 CNRS
// Authors: Joseph Mirabel (joseph.mirabel@laas.fr)  and Florent Lamiraux
//
// This file is part of hpp-constraints.
// hpp-constraints is free software: you can redistribute it
// and/or modify it under the terms of the GNU Lesser General Public
// License as published by the Free Software Foundation, either version
// 3 of the License, or (at your option) any later version.
//
// hpp-constraints is distributed in the hope that it will be
// useful, but WITHOUT ANY WARRANTY; without even the implied warranty
// of MERCHANTABILITY or FITNESS FOR A PARTICULAR PURPOSE.  See the GNU
// General Lesser Public License for more details.  You should have
// received a copy of the GNU Lesser General Public License along with
// hpp-constraints. If not, see <http://www.gnu.org/licenses/>.

#include <hpp/constraints/matrix-view.hh>

namespace Eigen {
  typedef hpp::constraints::size_type size_type;

  namespace internal {
    template <bool lfirst, bool rfirst>
    struct BlockIndexComp {
      typedef BlockIndex::segment_t segment_t;
      bool operator() (const segment_t& l, const segment_t& r) const {
        return ( lfirst ? l.first : l.first + l.second )
          <    ( rfirst ? r.first : r.first + r.second );
      }
    };
    struct BlockIndexCompFull {
      typedef BlockIndex::segment_t segment_t;
      bool operator() (const segment_t& l, const segment_t& r) const {
        return ( l.first  < r.first )
          ||   ( l.first == r.first && l.second < r.second );
      }
    };
  }

  void BlockIndex::sort (segments_t& a)
  {
    std::sort (a.begin(), a.end(), internal::BlockIndexCompFull ());
  }

  void BlockIndex::shrink (segments_t& a)
  {
    if (a.size() < 2) return;
    // Find consecutive element which overlap
    typename segments_t::iterator e2 = a.begin();
    typename segments_t::iterator e1 = e2++;
    internal::BlockIndexComp<false, true> lend_before_rstart;
    while (e2 != a.end()) {
      if (!lend_before_rstart(*e1, *e2)) {
        e1->second = std::max(e1->second, e2->first + e2->second - e1->first);
        e2 = a.erase(e2);
      } else {
        e1 = e2;
        ++e2;
      }
    }
  }

  bool BlockIndex::overlap (const segment_t& a, const segment_t& b)
  {
    if (a.second == 0) return false;
    if (b.second == 0) return false;

    size_type aend = a.first + a.second;
    size_type bend = b.first + b.second;

    if (a.first <= b.first && b.first < aend) return true;
    if (a.first < bend && bend <= aend)       return true;
    return false;
  }

  size_type BlockIndex::cardinal (const segments_t& a)
  {
    size_type c = 0;
    for (typename segments_t::const_iterator _a = a.begin(); _a != a.end();
         ++_a) c += _a->second;
    return c;
  }

  BlockIndex::segments_t BlockIndex::sum (const segment_t& a,
                                           const segment_t& b)
  {
    if (a.first > b.first) return sum (b, a);
    // a.first <= b.first
    segments_t s (1, a);
    if (a.first + a.second >= b.first)
      s[0].second = std::max (a.second, b.first + b.second - a.first);
    else
      s.push_back (b);
    return s;
  }

  void BlockIndex::add (segments_t& a, const segment_t& b)
  {
    // Sorted insertion of b into a
    segments_t::iterator _it = std::upper_bound (a.begin(), a.end(), b,
        internal::BlockIndexCompFull ());
    // if a is empty, make sure _it is equal to a.end ()
    assert (_it == a.end () || !a.empty ());
    a.insert (_it, b);
  }

  void BlockIndex::add (segments_t& a, const segments_t& b)
  {
    // Sorted insertion of b into a, assuming b is sorted.
    if (a.empty ()) {
      a = b;
      return;
    }
    segments_t::iterator _a = a.begin();
    for (segments_t::const_iterator _b = b.begin(); _b != b.end(); ++_b) {
      _a = std::upper_bound (_a, a.end(), *_b, internal::BlockIndexCompFull ());
      _a = a.insert (_a, *_b);
      ++_a;
    }
  }

  BlockIndex::segments_t BlockIndex::difference (const segment_t& a,
                                                  const segment_t& b)
  {
    if (a.second == 0) return segments_t(0);
    if (b.second == 0) return segments_t(1, a);

    size_type aend = a.first + a.second;
    size_type bend = b.first + b.second;
    segments_t diffs;

    if (a.first < b.first) {
      size_type end = std::min (aend, b.first);
      diffs.push_back (segment_t(a.first, end - a.first));
    }
    if (bend < aend) {
      size_type start = std::max (a.first, bend);
      diffs.push_back (segment_t(start, aend - start));
    }
    return diffs;
  }

  BlockIndex::segments_t BlockIndex::difference (const segments_t& a,
                                                  const segment_t& b)
  {
    segments_t::const_iterator first
      (std::upper_bound (a.begin(), a.end(), b,
                         internal::BlockIndexComp<true, false>()));
    assert (first == a.end() || b.first <= first->first + first->second);
    segments_t::const_iterator last
      (std::upper_bound (a.begin(), a.end(), b,
                         internal::BlockIndexComp<false, true>()));
    assert (last  == a.end() || b.first + b.second <= last->first);
    segments_t ret; ret.reserve(a.size() + 2);
    ret.insert(ret.end(), a.begin(), first);
    for (typename segments_t::const_iterator _a = first; _a != last; ++_a) {
      segments_t diff = difference (*_a, b);
      ret.insert(ret.end(), diff.begin(), diff.end());
    }
    ret.insert(ret.end(), last, a.end());
    return ret;
  }

  BlockIndex::segments_t BlockIndex::difference (const segment_t& a,
                                                  const segments_t& b)
  {
    segments_t diff (1, a);
    for (typename segments_t::const_iterator _b = b.begin(); _b != b.end();
         ++_b)
      diff = difference (diff, *_b);
    return diff;
  }

  BlockIndex::segments_t BlockIndex::difference (const segments_t& a,
                                                  const segments_t& b)
  {
    segments_t diff;
    for (typename segments_t::const_iterator _a = a.begin(); _a != a.end();
         ++_a) {
      segments_t d = difference(*_a, b);
      diff.insert(diff.end(), d.begin(), d.end());
    }
    return diff;
  }

  BlockIndex::segments_t BlockIndex::split (segments_t& segments,
                                            const size_type& cardinal)
  {
    assert (BlockIndex::cardinal (segments) >= cardinal);
    assert (cardinal >= 0);
    segments_t result;
    size_type remaining = cardinal;
    segments_t::iterator it (segments.begin ());
    while (it != segments.end ()) {
      if (it->second > remaining) {
        result.push_back (segment_t (it->first, remaining));
        it->first += remaining;
        it->second -= remaining;
        return result;
      } else if (it->second == remaining) {
        result.push_back (*it);
        it = segments.erase (it);
        return result;
      } else {
        remaining -= it->second;
        result.push_back (*it);
        it = segments.erase (it);
      }
    }
    return result;
  }

  BlockIndex::segments_t BlockIndex::extract
  (const segments_t& segments, size_type start, size_type cardinal)
  {
    assert (start >= 0);
    assert (cardinal >= 0);
    assert (segments [0].first >= 0);
    assert (start + cardinal <= BlockIndex::cardinal (segments));
    segments_t result;
    size_type remainingToStart = start;
    size_type startIndex;
    size_type remainingToEnd;
    segments_t::const_iterator it (segments.begin ());
    while (it != segments.end ()) {
      if (remainingToStart >= 0) {
        // looking for start
        if (it->second > remainingToStart) {
          startIndex = it->first + remainingToStart;
          if (it->second - remainingToStart >= cardinal) {
            result.push_back (segment_t (startIndex, cardinal));
            return result;
          } else {
            result.push_back (segment_t (startIndex,
                                         it->second - remainingToStart));
            remainingToEnd = cardinal - (it->second - remainingToStart);
            ++it;
            remainingToStart = -1;
          }
        } else {
          remainingToStart -= it->second;
          ++it;
        }
      } else {
        // looking for end
        if (it->second >= remainingToEnd) {
          result.push_back (segment_t (it->first, remainingToEnd));
          return result;
        } else {
          result.push_back (segment_t (it->first, it->second));
          remainingToEnd -= it->second;
          ++it;
        }
      }
    }
    assert (false && "Failed to extract segments_t");
<<<<<<< HEAD
    // Avoid compilation warning
    return BlockIndex::segments_t();
=======
    return segments_t();
>>>>>>> d5a615f4
  }
} // namespace Eigen<|MERGE_RESOLUTION|>--- conflicted
+++ resolved
@@ -254,11 +254,7 @@
       }
     }
     assert (false && "Failed to extract segments_t");
-<<<<<<< HEAD
     // Avoid compilation warning
-    return BlockIndex::segments_t();
-=======
     return segments_t();
->>>>>>> d5a615f4
   }
 } // namespace Eigen