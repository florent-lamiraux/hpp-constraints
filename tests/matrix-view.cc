// Copyright (c) 2017, Joseph Mirabel
// Authors: Joseph Mirabel (joseph.mirabel@laas.fr)
//
// This file is part of hpp-constraints.
// hpp-constraints is free software: you can redistribute it
// and/or modify it under the terms of the GNU Lesser General Public
// License as published by the Free Software Foundation, either version
// 3 of the License, or (at your option) any later version.
//
// hpp-constraints is distributed in the hope that it will be
// useful, but WITHOUT ANY WARRANTY; without even the implied warranty
// of MERCHANTABILITY or FITNESS FOR A PARTICULAR PURPOSE.  See the GNU
// General Lesser Public License for more details.  You should have
// received a copy of the GNU Lesser General Public License along with
// hpp-constraints. If not, see <http://www.gnu.org/licenses/>.

#define EIGEN_RUNTIME_NO_MALLOC

#define BOOST_TEST_MODULE MATRIX_VIEW
#include <boost/test/unit_test.hpp>

#include <iostream>

#include <hpp/constraints/matrix-view.hh>

using namespace Eigen;

BOOST_AUTO_TEST_CASE(block_index)
{
<<<<<<< HEAD
  BlockIndex::segment_t
    a ( 0, 1),
    b ( 1, 2),
    c ( 0, 0),
    d ( 0, 2);
=======
  typedef BlockIndex::segment_t segment_t;
  typedef BlockIndex::segments_t segments_t;

  segment_t
    a ( 0, 1), // [0]
    b ( 1, 2), // [1,2]
    c ( 0, 0), // []
    d ( 0, 2), // [0,1]
    e ( 4, 3), // [4,6]
    f ( 9, 2), // [9,10]
    g (15, 5); // [15, 19]
>>>>>>> dc07e172

  BOOST_CHECK(!BlockIndex::overlap (a, b));
  BOOST_CHECK(!BlockIndex::overlap (a, c));
  BOOST_CHECK(!BlockIndex::overlap (c, b));
  BOOST_CHECK( BlockIndex::overlap (a, a));
  BOOST_CHECK( BlockIndex::overlap (a, d));
  BOOST_CHECK( BlockIndex::overlap (b, d));

  BOOST_CHECK_EQUAL(BlockIndex::difference (a, b).size(), 1);
  BOOST_CHECK_EQUAL(BlockIndex::difference (a, c).size(), 1);
  BOOST_CHECK_EQUAL(BlockIndex::difference (c, b).size(), 0);
  BOOST_CHECK_EQUAL(BlockIndex::difference (a, a).size(), 0);
  BOOST_CHECK_EQUAL(BlockIndex::difference (a, d).size(), 0);
  BOOST_CHECK_EQUAL(BlockIndex::difference (b, d).size(), 1);

<<<<<<< HEAD
  BlockIndex::segments_t v;
=======
  segments_t v;
>>>>>>> dc07e172
  v.push_back(b);
  v.push_back(a);
  v.push_back(c);
  BlockIndex::sort(v);
  BlockIndex::shrink(v);
  BOOST_CHECK_EQUAL(v.size(), 1);
  BOOST_CHECK_EQUAL(BlockIndex::cardinal(v), 3);
<<<<<<< HEAD
  BOOST_CHECK(v[0] == BlockIndex::segment_t (0, 3));
}

template <typename MatrixBlocks_t> void checkMatrixBlocks
(const MatrixBlocks_t& mb, MatrixXd m)
{
  BOOST_CHECK_EQUAL(mb.lview(m).eval(), mb.rview(m).eval());
  BOOST_CHECK_EQUAL(mb.rview(m).eval(),
      mb.rviewTranspose(m.transpose()).eval().transpose());

  MatrixXd res(m);
  res = m;

  mb.lview(res) = mb.rview(m);

  mb.lview(res).setZero();
  BOOST_CHECK (mb.rview(res).isZero());
  BOOST_CHECK (!mb.rview(m).isZero());

  /** CwiseUnaryOp
   *  TODO
   */

  /** CwiseBinaryOp
   *  - check that dynamic allocation is performed.
   */
  MatrixXd res1 (mb.rview(m).rows(), mb.rview(m).cols());
  res = 2 * mb.rview(m).eval();

  Eigen::internal::set_is_malloc_allowed(false);
  // matrix + view
  res1 = mb.rview(m);
  res1 = res1 + mb.rview(m);
  BOOST_CHECK_EQUAL (res1, res);
  // view + matrix
  res1 = mb.rview(m);
  res1 = mb.rview(m) + res1;
  BOOST_CHECK_EQUAL (res1, res);
  // view + view
  MatrixBlocks_t mb2 (mb);
  res1 = mb.rview(m) + mb2.rview(m);
  BOOST_CHECK_EQUAL (res1, res);
  // view of expression
  res1 = mb.rview(m + m);
  BOOST_CHECK_EQUAL (res1, res);
  Eigen::internal::set_is_malloc_allowed(true);

  /** GeneralProduct
   *  TODO
   */
=======
  BOOST_CHECK(v[0] == segment_t (0, 3));

  segments_t expected_v, expected_w;
  v.clear ();
  // v = 0 1 2 3 [4 5 6] 7 8 [9 10] 11 12 13 14 [15 16 17 18 19] 20 ...
  v.push_back (e);
  v.push_back (f);
  v.push_back (g);
  expected_v.push_back (segment_t (5,2));
  expected_v.push_back (f);
  expected_v.push_back (g);
  expected_w.push_back (segment_t (4, 1));
  segments_t w = BlockIndex::split (v, 1);
  BOOST_CHECK (v == expected_v);
  BOOST_CHECK (w == expected_w);

  v.clear ();
  v.push_back (e);
  v.push_back (f);
  v.push_back (g);
  expected_v.clear ();
  expected_v.push_back (segment_t (6,1));
  expected_v.push_back (f);
  expected_v.push_back (g);
  expected_w.clear ();
  expected_w.push_back (segment_t (4, 2));
  w = BlockIndex::split (v, 2);
  BOOST_CHECK (v == expected_v);
  BOOST_CHECK (w == expected_w);

  v.clear ();
  v.push_back (e);
  v.push_back (f);
  v.push_back (g);
  expected_v.clear ();
  expected_v.push_back (f);
  expected_v.push_back (g);
  expected_w.clear ();
  expected_w.push_back (e);
  w = BlockIndex::split (v, 3);
  BOOST_CHECK (v == expected_v);
  BOOST_CHECK (w == expected_w);

  v.clear ();
  v.push_back (e);
  v.push_back (f);
  v.push_back (g);
  expected_v.clear ();
  expected_v.push_back (segment_t (10,1));
  expected_v.push_back (g);
  expected_w.clear ();
  expected_w.push_back (e);
  expected_w.push_back (segment_t (9,1));
  w = BlockIndex::split (v, 4);
  BOOST_CHECK (v == expected_v);
  BOOST_CHECK (w == expected_w);

  v.clear ();
  v.push_back (e);
  v.push_back (f);
  v.push_back (g);
  expected_v.clear ();
  expected_v.push_back (g);
  expected_w.clear ();
  expected_w.push_back (e);
  expected_w.push_back (f);
  w = BlockIndex::split (v, 5);
  BOOST_CHECK (v == expected_v);
  BOOST_CHECK (w == expected_w);

  v.clear ();
  v.push_back (e);
  v.push_back (f);
  v.push_back (g);
  expected_v.clear ();
  expected_w.clear ();
  expected_w.push_back (e);
  expected_w.push_back (f);
  expected_w.push_back (segment_t (15, 1));
  expected_v.push_back (segment_t (16, 4));
  w = BlockIndex::split (v, 6);
  BOOST_CHECK (v == expected_v);
  BOOST_CHECK (w == expected_w);

  v.clear ();
  v.push_back (e);
  v.push_back (f);
  v.push_back (g);
  expected_v.clear ();
  expected_w.clear ();
  expected_w.push_back (e);
  expected_w.push_back (f);
  expected_w.push_back (segment_t (15, 2));
  expected_v.push_back (segment_t (17, 3));
  w = BlockIndex::split (v, 7);
  BOOST_CHECK (v == expected_v);
  BOOST_CHECK (w == expected_w);

  v.clear ();
  v.push_back (e);
  v.push_back (f);
  v.push_back (g);
  expected_v.clear ();
  expected_w.clear ();
  expected_w.push_back (e);
  expected_w.push_back (f);
  expected_w.push_back (segment_t (15, 3));
  expected_v.push_back (segment_t (18, 2));
  w = BlockIndex::split (v, 8);
  BOOST_CHECK (v == expected_v);
  BOOST_CHECK (w == expected_w);

  v.clear ();
  v.push_back (e);
  v.push_back (f);
  v.push_back (g);
  expected_v.clear ();
  expected_w.clear ();
  expected_w.push_back (e);
  expected_w.push_back (f);
  expected_w.push_back (segment_t (15, 4));
  expected_v.push_back (segment_t (19, 1));
  w = BlockIndex::split (v, 9);
  BOOST_CHECK (v == expected_v);
  BOOST_CHECK (w == expected_w);

  v.clear ();
  v.push_back (e);
  v.push_back (f);
  v.push_back (g);
  expected_v.clear ();
  expected_w.clear ();
  expected_w.push_back (e);
  expected_w.push_back (f);
  expected_w.push_back (g);
  w = BlockIndex::split (v, 10);
  BOOST_CHECK (v == expected_v);
  BOOST_CHECK (w == expected_w);

  v.clear ();
  // v = 0 1 2 3 [4 5 6] 7 8 [9 10] 11 12 13 14 [15 16 17 18 19] 20 ...
  v.push_back (e);
  v.push_back (f);
  v.push_back (g);

  expected_w.clear ();
  expected_w.push_back (segment_t (4, 1));
  w = BlockIndex::extract (v, 0, 1);
  BOOST_CHECK (w == expected_w);

  expected_w.clear ();
  expected_w.push_back (segment_t (4, 2));
  w = BlockIndex::extract (v, 0, 2);
  BOOST_CHECK (w == expected_w);

  expected_w.clear ();
  expected_w.push_back (e);
  w = BlockIndex::extract (v, 0, 3);
  BOOST_CHECK (w == expected_w);

  expected_w.clear ();
  expected_w.push_back (e);
  expected_w.push_back (segment_t (9, 1));
  w = BlockIndex::extract (v, 0, 4);
  BOOST_CHECK (w == expected_w);

  expected_w.clear ();
  expected_w.push_back (e);
  expected_w.push_back (f);
  w = BlockIndex::extract (v, 0, 5);
  BOOST_CHECK (w == expected_w);

  expected_w.clear ();
  expected_w.push_back (e);
  expected_w.push_back (f);
  expected_w.push_back (segment_t (15, 1));
  w = BlockIndex::extract (v, 0, 6);
  BOOST_CHECK (w == expected_w);

  expected_w.clear ();
  expected_w.push_back (e);
  expected_w.push_back (f);
  expected_w.push_back (segment_t (15, 2));
  w = BlockIndex::extract (v, 0, 7);
  BOOST_CHECK (w == expected_w);

  expected_w.clear ();
  expected_w.push_back (segment_t (5, 2));
  expected_w.push_back (f);
  expected_w.push_back (segment_t (15, 3));
  w = BlockIndex::extract (v, 1, 7);
  BOOST_CHECK (w == expected_w);

  expected_w.clear ();
  expected_w.push_back (segment_t (6, 1));
  expected_w.push_back (f);
  expected_w.push_back (segment_t (15, 4));
  w = BlockIndex::extract (v, 2, 7);
  BOOST_CHECK (w == expected_w);

  expected_w.clear ();
  expected_w.push_back (f);
  expected_w.push_back (g);
  w = BlockIndex::extract (v, 3, 7);
  BOOST_CHECK (w == expected_w);

  expected_w.clear ();
  expected_w.push_back (f);
  expected_w.push_back (segment_t (15, 4));
  w = BlockIndex::extract (v, 3, 6);
  BOOST_CHECK (w == expected_w);

  expected_w.clear ();
  expected_w.push_back (segment_t (10, 1));
  expected_w.push_back (segment_t (15, 4));
  w = BlockIndex::extract (v, 4, 5);
  BOOST_CHECK (w == expected_w);

  expected_w.clear ();
  expected_w.push_back (segment_t (10, 1));
  expected_w.push_back (segment_t (15, 3));
  w = BlockIndex::extract (v, 4, 4);
  BOOST_CHECK (w == expected_w);
>>>>>>> dc07e172
}

BOOST_AUTO_TEST_CASE(matrix_block_view)
{
  typedef MatrixBlocks<false, true> RowsIndices;
  typedef MatrixBlocks<true, false> ColsIndices;
  typedef MatrixBlocks<false, false> MatrixBlocks_t;

<<<<<<< HEAD
  MatrixXd m (10, 11);
=======
  typedef MatrixBlocks<false, true> RowsIndices;
  typedef MatrixBlocks<true, false> ColsIndices;

  MatrixXd m (10, 10);
>>>>>>> dc07e172
  for (MatrixXd::Index i = 0; i < m.rows(); ++i)
    for (MatrixXd::Index j = 0; j < m.cols(); ++j)
      m(i, j) = MatrixXd::Scalar(m.cols() * i + j);

  RowsIndices rows(2,2);
  // rows contains indices 2, 3
  rows.addRow(6, 4);
  // rows contains indices 2, 3, 6, 7, 8, 9

  // Make a ColsIndices from a RowsIndices
  ColsIndices cols (rows);
<<<<<<< HEAD

  MatrixBlocks_t blocks (rows.rows(), cols.cols());

  // Check that operator<< with ostream compiles.
  std::ostringstream oss; oss << rows << '\n' << cols;
  // std::cout << oss.str() << std::endl;

  MatrixXd res, res1;
  rows.lview(m).writeTo(res); // This must resize res.
  BOOST_CHECK_EQUAL(res.rows(), rows.nbRows());
  BOOST_CHECK_EQUAL(res.cols(), m.cols());

  BOOST_CHECK_EQUAL(rows.rview(m).eval().leftCols<8>(), rows.rview(m.leftCols<8>()).eval());
=======

  std::cout << rows << std::endl;
  std::cout << cols << std::endl;

  MatrixXd res, res1;
  rows.lview(m).writeTo(res);
  std::cout << res << std::endl;

  res1 = rows.rview(m);
  std::cout << res1 << std::endl;

  res1 = rows.rview(m.leftCols<8>());
  std::cout << res1 << std::endl;

  rows.lview(m) = MatrixXd::Ones(rows.nbIndices(), m.cols());
  rows.lview(m.leftCols<4>()) = MatrixXd::Ones(rows.nbIndices(), 4);

  rows.lview(m).setZero();
  std::cout << m << std::endl;

  res = cols.lview(m);
  std::cout << res << std::endl;
>>>>>>> dc07e172

  checkMatrixBlocks (rows, m);
  checkMatrixBlocks (cols, m);
  checkMatrixBlocks (blocks, m);
}<|MERGE_RESOLUTION|>--- conflicted
+++ resolved
@@ -27,13 +27,6 @@
 
 BOOST_AUTO_TEST_CASE(block_index)
 {
-<<<<<<< HEAD
-  BlockIndex::segment_t
-    a ( 0, 1),
-    b ( 1, 2),
-    c ( 0, 0),
-    d ( 0, 2);
-=======
   typedef BlockIndex::segment_t segment_t;
   typedef BlockIndex::segments_t segments_t;
 
@@ -45,7 +38,6 @@
     e ( 4, 3), // [4,6]
     f ( 9, 2), // [9,10]
     g (15, 5); // [15, 19]
->>>>>>> dc07e172
 
   BOOST_CHECK(!BlockIndex::overlap (a, b));
   BOOST_CHECK(!BlockIndex::overlap (a, c));
@@ -61,11 +53,7 @@
   BOOST_CHECK_EQUAL(BlockIndex::difference (a, d).size(), 0);
   BOOST_CHECK_EQUAL(BlockIndex::difference (b, d).size(), 1);
 
-<<<<<<< HEAD
-  BlockIndex::segments_t v;
-=======
   segments_t v;
->>>>>>> dc07e172
   v.push_back(b);
   v.push_back(a);
   v.push_back(c);
@@ -73,8 +61,229 @@
   BlockIndex::shrink(v);
   BOOST_CHECK_EQUAL(v.size(), 1);
   BOOST_CHECK_EQUAL(BlockIndex::cardinal(v), 3);
-<<<<<<< HEAD
-  BOOST_CHECK(v[0] == BlockIndex::segment_t (0, 3));
+  BOOST_CHECK(v[0] == segment_t (0, 3));
+
+  segments_t expected_v, expected_w;
+  v.clear ();
+  // v = 0 1 2 3 [4 5 6] 7 8 [9 10] 11 12 13 14 [15 16 17 18 19] 20 ...
+  v.push_back (e);
+  v.push_back (f);
+  v.push_back (g);
+  expected_v.push_back (segment_t (5,2));
+  expected_v.push_back (f);
+  expected_v.push_back (g);
+  expected_w.push_back (segment_t (4, 1));
+  segments_t w = BlockIndex::split (v, 1);
+  BOOST_CHECK (v == expected_v);
+  BOOST_CHECK (w == expected_w);
+
+  v.clear ();
+  v.push_back (e);
+  v.push_back (f);
+  v.push_back (g);
+  expected_v.clear ();
+  expected_v.push_back (segment_t (6,1));
+  expected_v.push_back (f);
+  expected_v.push_back (g);
+  expected_w.clear ();
+  expected_w.push_back (segment_t (4, 2));
+  w = BlockIndex::split (v, 2);
+  BOOST_CHECK (v == expected_v);
+  BOOST_CHECK (w == expected_w);
+
+  v.clear ();
+  v.push_back (e);
+  v.push_back (f);
+  v.push_back (g);
+  expected_v.clear ();
+  expected_v.push_back (f);
+  expected_v.push_back (g);
+  expected_w.clear ();
+  expected_w.push_back (e);
+  w = BlockIndex::split (v, 3);
+  BOOST_CHECK (v == expected_v);
+  BOOST_CHECK (w == expected_w);
+
+  v.clear ();
+  v.push_back (e);
+  v.push_back (f);
+  v.push_back (g);
+  expected_v.clear ();
+  expected_v.push_back (segment_t (10,1));
+  expected_v.push_back (g);
+  expected_w.clear ();
+  expected_w.push_back (e);
+  expected_w.push_back (segment_t (9,1));
+  w = BlockIndex::split (v, 4);
+  BOOST_CHECK (v == expected_v);
+  BOOST_CHECK (w == expected_w);
+
+  v.clear ();
+  v.push_back (e);
+  v.push_back (f);
+  v.push_back (g);
+  expected_v.clear ();
+  expected_v.push_back (g);
+  expected_w.clear ();
+  expected_w.push_back (e);
+  expected_w.push_back (f);
+  w = BlockIndex::split (v, 5);
+  BOOST_CHECK (v == expected_v);
+  BOOST_CHECK (w == expected_w);
+
+  v.clear ();
+  v.push_back (e);
+  v.push_back (f);
+  v.push_back (g);
+  expected_v.clear ();
+  expected_w.clear ();
+  expected_w.push_back (e);
+  expected_w.push_back (f);
+  expected_w.push_back (segment_t (15, 1));
+  expected_v.push_back (segment_t (16, 4));
+  w = BlockIndex::split (v, 6);
+  BOOST_CHECK (v == expected_v);
+  BOOST_CHECK (w == expected_w);
+
+  v.clear ();
+  v.push_back (e);
+  v.push_back (f);
+  v.push_back (g);
+  expected_v.clear ();
+  expected_w.clear ();
+  expected_w.push_back (e);
+  expected_w.push_back (f);
+  expected_w.push_back (segment_t (15, 2));
+  expected_v.push_back (segment_t (17, 3));
+  w = BlockIndex::split (v, 7);
+  BOOST_CHECK (v == expected_v);
+  BOOST_CHECK (w == expected_w);
+
+  v.clear ();
+  v.push_back (e);
+  v.push_back (f);
+  v.push_back (g);
+  expected_v.clear ();
+  expected_w.clear ();
+  expected_w.push_back (e);
+  expected_w.push_back (f);
+  expected_w.push_back (segment_t (15, 3));
+  expected_v.push_back (segment_t (18, 2));
+  w = BlockIndex::split (v, 8);
+  BOOST_CHECK (v == expected_v);
+  BOOST_CHECK (w == expected_w);
+
+  v.clear ();
+  v.push_back (e);
+  v.push_back (f);
+  v.push_back (g);
+  expected_v.clear ();
+  expected_w.clear ();
+  expected_w.push_back (e);
+  expected_w.push_back (f);
+  expected_w.push_back (segment_t (15, 4));
+  expected_v.push_back (segment_t (19, 1));
+  w = BlockIndex::split (v, 9);
+  BOOST_CHECK (v == expected_v);
+  BOOST_CHECK (w == expected_w);
+
+  v.clear ();
+  v.push_back (e);
+  v.push_back (f);
+  v.push_back (g);
+  expected_v.clear ();
+  expected_w.clear ();
+  expected_w.push_back (e);
+  expected_w.push_back (f);
+  expected_w.push_back (g);
+  w = BlockIndex::split (v, 10);
+  BOOST_CHECK (v == expected_v);
+  BOOST_CHECK (w == expected_w);
+
+  v.clear ();
+  // v = 0 1 2 3 [4 5 6] 7 8 [9 10] 11 12 13 14 [15 16 17 18 19] 20 ...
+  v.push_back (e);
+  v.push_back (f);
+  v.push_back (g);
+
+  expected_w.clear ();
+  expected_w.push_back (segment_t (4, 1));
+  w = BlockIndex::extract (v, 0, 1);
+  BOOST_CHECK (w == expected_w);
+
+  expected_w.clear ();
+  expected_w.push_back (segment_t (4, 2));
+  w = BlockIndex::extract (v, 0, 2);
+  BOOST_CHECK (w == expected_w);
+
+  expected_w.clear ();
+  expected_w.push_back (e);
+  w = BlockIndex::extract (v, 0, 3);
+  BOOST_CHECK (w == expected_w);
+
+  expected_w.clear ();
+  expected_w.push_back (e);
+  expected_w.push_back (segment_t (9, 1));
+  w = BlockIndex::extract (v, 0, 4);
+  BOOST_CHECK (w == expected_w);
+
+  expected_w.clear ();
+  expected_w.push_back (e);
+  expected_w.push_back (f);
+  w = BlockIndex::extract (v, 0, 5);
+  BOOST_CHECK (w == expected_w);
+
+  expected_w.clear ();
+  expected_w.push_back (e);
+  expected_w.push_back (f);
+  expected_w.push_back (segment_t (15, 1));
+  w = BlockIndex::extract (v, 0, 6);
+  BOOST_CHECK (w == expected_w);
+
+  expected_w.clear ();
+  expected_w.push_back (e);
+  expected_w.push_back (f);
+  expected_w.push_back (segment_t (15, 2));
+  w = BlockIndex::extract (v, 0, 7);
+  BOOST_CHECK (w == expected_w);
+
+  expected_w.clear ();
+  expected_w.push_back (segment_t (5, 2));
+  expected_w.push_back (f);
+  expected_w.push_back (segment_t (15, 3));
+  w = BlockIndex::extract (v, 1, 7);
+  BOOST_CHECK (w == expected_w);
+
+  expected_w.clear ();
+  expected_w.push_back (segment_t (6, 1));
+  expected_w.push_back (f);
+  expected_w.push_back (segment_t (15, 4));
+  w = BlockIndex::extract (v, 2, 7);
+  BOOST_CHECK (w == expected_w);
+
+  expected_w.clear ();
+  expected_w.push_back (f);
+  expected_w.push_back (g);
+  w = BlockIndex::extract (v, 3, 7);
+  BOOST_CHECK (w == expected_w);
+
+  expected_w.clear ();
+  expected_w.push_back (f);
+  expected_w.push_back (segment_t (15, 4));
+  w = BlockIndex::extract (v, 3, 6);
+  BOOST_CHECK (w == expected_w);
+
+  expected_w.clear ();
+  expected_w.push_back (segment_t (10, 1));
+  expected_w.push_back (segment_t (15, 4));
+  w = BlockIndex::extract (v, 4, 5);
+  BOOST_CHECK (w == expected_w);
+
+  expected_w.clear ();
+  expected_w.push_back (segment_t (10, 1));
+  expected_w.push_back (segment_t (15, 3));
+  w = BlockIndex::extract (v, 4, 4);
+  BOOST_CHECK (w == expected_w);
 }
 
 template <typename MatrixBlocks_t> void checkMatrixBlocks
@@ -124,231 +333,6 @@
   /** GeneralProduct
    *  TODO
    */
-=======
-  BOOST_CHECK(v[0] == segment_t (0, 3));
-
-  segments_t expected_v, expected_w;
-  v.clear ();
-  // v = 0 1 2 3 [4 5 6] 7 8 [9 10] 11 12 13 14 [15 16 17 18 19] 20 ...
-  v.push_back (e);
-  v.push_back (f);
-  v.push_back (g);
-  expected_v.push_back (segment_t (5,2));
-  expected_v.push_back (f);
-  expected_v.push_back (g);
-  expected_w.push_back (segment_t (4, 1));
-  segments_t w = BlockIndex::split (v, 1);
-  BOOST_CHECK (v == expected_v);
-  BOOST_CHECK (w == expected_w);
-
-  v.clear ();
-  v.push_back (e);
-  v.push_back (f);
-  v.push_back (g);
-  expected_v.clear ();
-  expected_v.push_back (segment_t (6,1));
-  expected_v.push_back (f);
-  expected_v.push_back (g);
-  expected_w.clear ();
-  expected_w.push_back (segment_t (4, 2));
-  w = BlockIndex::split (v, 2);
-  BOOST_CHECK (v == expected_v);
-  BOOST_CHECK (w == expected_w);
-
-  v.clear ();
-  v.push_back (e);
-  v.push_back (f);
-  v.push_back (g);
-  expected_v.clear ();
-  expected_v.push_back (f);
-  expected_v.push_back (g);
-  expected_w.clear ();
-  expected_w.push_back (e);
-  w = BlockIndex::split (v, 3);
-  BOOST_CHECK (v == expected_v);
-  BOOST_CHECK (w == expected_w);
-
-  v.clear ();
-  v.push_back (e);
-  v.push_back (f);
-  v.push_back (g);
-  expected_v.clear ();
-  expected_v.push_back (segment_t (10,1));
-  expected_v.push_back (g);
-  expected_w.clear ();
-  expected_w.push_back (e);
-  expected_w.push_back (segment_t (9,1));
-  w = BlockIndex::split (v, 4);
-  BOOST_CHECK (v == expected_v);
-  BOOST_CHECK (w == expected_w);
-
-  v.clear ();
-  v.push_back (e);
-  v.push_back (f);
-  v.push_back (g);
-  expected_v.clear ();
-  expected_v.push_back (g);
-  expected_w.clear ();
-  expected_w.push_back (e);
-  expected_w.push_back (f);
-  w = BlockIndex::split (v, 5);
-  BOOST_CHECK (v == expected_v);
-  BOOST_CHECK (w == expected_w);
-
-  v.clear ();
-  v.push_back (e);
-  v.push_back (f);
-  v.push_back (g);
-  expected_v.clear ();
-  expected_w.clear ();
-  expected_w.push_back (e);
-  expected_w.push_back (f);
-  expected_w.push_back (segment_t (15, 1));
-  expected_v.push_back (segment_t (16, 4));
-  w = BlockIndex::split (v, 6);
-  BOOST_CHECK (v == expected_v);
-  BOOST_CHECK (w == expected_w);
-
-  v.clear ();
-  v.push_back (e);
-  v.push_back (f);
-  v.push_back (g);
-  expected_v.clear ();
-  expected_w.clear ();
-  expected_w.push_back (e);
-  expected_w.push_back (f);
-  expected_w.push_back (segment_t (15, 2));
-  expected_v.push_back (segment_t (17, 3));
-  w = BlockIndex::split (v, 7);
-  BOOST_CHECK (v == expected_v);
-  BOOST_CHECK (w == expected_w);
-
-  v.clear ();
-  v.push_back (e);
-  v.push_back (f);
-  v.push_back (g);
-  expected_v.clear ();
-  expected_w.clear ();
-  expected_w.push_back (e);
-  expected_w.push_back (f);
-  expected_w.push_back (segment_t (15, 3));
-  expected_v.push_back (segment_t (18, 2));
-  w = BlockIndex::split (v, 8);
-  BOOST_CHECK (v == expected_v);
-  BOOST_CHECK (w == expected_w);
-
-  v.clear ();
-  v.push_back (e);
-  v.push_back (f);
-  v.push_back (g);
-  expected_v.clear ();
-  expected_w.clear ();
-  expected_w.push_back (e);
-  expected_w.push_back (f);
-  expected_w.push_back (segment_t (15, 4));
-  expected_v.push_back (segment_t (19, 1));
-  w = BlockIndex::split (v, 9);
-  BOOST_CHECK (v == expected_v);
-  BOOST_CHECK (w == expected_w);
-
-  v.clear ();
-  v.push_back (e);
-  v.push_back (f);
-  v.push_back (g);
-  expected_v.clear ();
-  expected_w.clear ();
-  expected_w.push_back (e);
-  expected_w.push_back (f);
-  expected_w.push_back (g);
-  w = BlockIndex::split (v, 10);
-  BOOST_CHECK (v == expected_v);
-  BOOST_CHECK (w == expected_w);
-
-  v.clear ();
-  // v = 0 1 2 3 [4 5 6] 7 8 [9 10] 11 12 13 14 [15 16 17 18 19] 20 ...
-  v.push_back (e);
-  v.push_back (f);
-  v.push_back (g);
-
-  expected_w.clear ();
-  expected_w.push_back (segment_t (4, 1));
-  w = BlockIndex::extract (v, 0, 1);
-  BOOST_CHECK (w == expected_w);
-
-  expected_w.clear ();
-  expected_w.push_back (segment_t (4, 2));
-  w = BlockIndex::extract (v, 0, 2);
-  BOOST_CHECK (w == expected_w);
-
-  expected_w.clear ();
-  expected_w.push_back (e);
-  w = BlockIndex::extract (v, 0, 3);
-  BOOST_CHECK (w == expected_w);
-
-  expected_w.clear ();
-  expected_w.push_back (e);
-  expected_w.push_back (segment_t (9, 1));
-  w = BlockIndex::extract (v, 0, 4);
-  BOOST_CHECK (w == expected_w);
-
-  expected_w.clear ();
-  expected_w.push_back (e);
-  expected_w.push_back (f);
-  w = BlockIndex::extract (v, 0, 5);
-  BOOST_CHECK (w == expected_w);
-
-  expected_w.clear ();
-  expected_w.push_back (e);
-  expected_w.push_back (f);
-  expected_w.push_back (segment_t (15, 1));
-  w = BlockIndex::extract (v, 0, 6);
-  BOOST_CHECK (w == expected_w);
-
-  expected_w.clear ();
-  expected_w.push_back (e);
-  expected_w.push_back (f);
-  expected_w.push_back (segment_t (15, 2));
-  w = BlockIndex::extract (v, 0, 7);
-  BOOST_CHECK (w == expected_w);
-
-  expected_w.clear ();
-  expected_w.push_back (segment_t (5, 2));
-  expected_w.push_back (f);
-  expected_w.push_back (segment_t (15, 3));
-  w = BlockIndex::extract (v, 1, 7);
-  BOOST_CHECK (w == expected_w);
-
-  expected_w.clear ();
-  expected_w.push_back (segment_t (6, 1));
-  expected_w.push_back (f);
-  expected_w.push_back (segment_t (15, 4));
-  w = BlockIndex::extract (v, 2, 7);
-  BOOST_CHECK (w == expected_w);
-
-  expected_w.clear ();
-  expected_w.push_back (f);
-  expected_w.push_back (g);
-  w = BlockIndex::extract (v, 3, 7);
-  BOOST_CHECK (w == expected_w);
-
-  expected_w.clear ();
-  expected_w.push_back (f);
-  expected_w.push_back (segment_t (15, 4));
-  w = BlockIndex::extract (v, 3, 6);
-  BOOST_CHECK (w == expected_w);
-
-  expected_w.clear ();
-  expected_w.push_back (segment_t (10, 1));
-  expected_w.push_back (segment_t (15, 4));
-  w = BlockIndex::extract (v, 4, 5);
-  BOOST_CHECK (w == expected_w);
-
-  expected_w.clear ();
-  expected_w.push_back (segment_t (10, 1));
-  expected_w.push_back (segment_t (15, 3));
-  w = BlockIndex::extract (v, 4, 4);
-  BOOST_CHECK (w == expected_w);
->>>>>>> dc07e172
 }
 
 BOOST_AUTO_TEST_CASE(matrix_block_view)
@@ -357,14 +341,7 @@
   typedef MatrixBlocks<true, false> ColsIndices;
   typedef MatrixBlocks<false, false> MatrixBlocks_t;
 
-<<<<<<< HEAD
   MatrixXd m (10, 11);
-=======
-  typedef MatrixBlocks<false, true> RowsIndices;
-  typedef MatrixBlocks<true, false> ColsIndices;
-
-  MatrixXd m (10, 10);
->>>>>>> dc07e172
   for (MatrixXd::Index i = 0; i < m.rows(); ++i)
     for (MatrixXd::Index j = 0; j < m.cols(); ++j)
       m(i, j) = MatrixXd::Scalar(m.cols() * i + j);
@@ -376,7 +353,6 @@
 
   // Make a ColsIndices from a RowsIndices
   ColsIndices cols (rows);
-<<<<<<< HEAD
 
   MatrixBlocks_t blocks (rows.rows(), cols.cols());
 
@@ -390,30 +366,6 @@
   BOOST_CHECK_EQUAL(res.cols(), m.cols());
 
   BOOST_CHECK_EQUAL(rows.rview(m).eval().leftCols<8>(), rows.rview(m.leftCols<8>()).eval());
-=======
-
-  std::cout << rows << std::endl;
-  std::cout << cols << std::endl;
-
-  MatrixXd res, res1;
-  rows.lview(m).writeTo(res);
-  std::cout << res << std::endl;
-
-  res1 = rows.rview(m);
-  std::cout << res1 << std::endl;
-
-  res1 = rows.rview(m.leftCols<8>());
-  std::cout << res1 << std::endl;
-
-  rows.lview(m) = MatrixXd::Ones(rows.nbIndices(), m.cols());
-  rows.lview(m.leftCols<4>()) = MatrixXd::Ones(rows.nbIndices(), 4);
-
-  rows.lview(m).setZero();
-  std::cout << m << std::endl;
-
-  res = cols.lview(m);
-  std::cout << res << std::endl;
->>>>>>> dc07e172
 
   checkMatrixBlocks (rows, m);
   checkMatrixBlocks (cols, m);
